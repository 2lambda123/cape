--- conflicted
+++ resolved
@@ -217,14 +217,7 @@
         "ShowMinMax",
         "ShowSigma",
         "ShowUncertainty",
-<<<<<<< HEAD
-=======
-        "ShowValueMean",
-        "MeanLabelColor",
-        "MeanLabelOptions",
-        "MeanLabelPosition",
         "SeamDY",
->>>>>>> febac649
         "SigmaOptions",
         "SpineOptions",
         "Spines",
